import os
import torch
import torchvision
import pandas as pd
import numpy as np

from dataloaders import SubtypedDataLoader, InfiniteDataLoader


def getNormed(this_array, this_min=0, this_max=255, set_to_int=True):
    '''
        INPUTS:
        this_array: raw image from file

        OUTPUT:
        normalized version of image
    '''

    rat = (this_max - this_min) / (this_array.max() - this_array.min())
    this_array = this_array * rat
    this_array -= this_array.min()
    this_array += this_min
    if set_to_int:
        return this_array.to(dtype=torch.int) / this_max
    return this_array / this_max


def scaleImage(image_dim, upscale_amount=None, crop_change=None):
    '''
        INPUTS:
        upscale_amount: amount to upscale image by, if None, upscales
                 to original size

        OUTPUTS:
        scalar: a function that returns the multichannel scaled version
                of a image

    '''
    if not upscale_amount:
        upscale_amount = image_dim

    if not crop_change:
        crop_change = image_dim // 4

    crop_1_amount = image_dim
    crop_2_amount = image_dim - crop_change
    crop_3_amount = image_dim - 2 * crop_change

    upscale = torchvision.transforms.Resize(upscale_amount)
    crop_1 = torchvision.transforms.CenterCrop(crop_1_amount)
    crop_2 = torchvision.transforms.CenterCrop(crop_2_amount)
    crop_3 = torchvision.transforms.CenterCrop(crop_3_amount)

    def scalar(image):
        '''
            INPUTS:
            Image: normalized image of shape (1, H, W)
            NOTE: H should equal W
            OUPUTS:
            scaled image: image with channels of different crops of
                          image, shape of (3, H, W)

        '''

        img_ch1 = upscale(crop_1(image))
        img_ch2 = upscale(crop_2(image))
        img_ch3 = upscale(crop_3(image))
        image = torch.cat([img_ch1, img_ch2, img_ch3])

        return image

    return scalar


def get_malignancy(lidc_df, nodule_id, binary, device):
    malignancy = lidc_df[lidc_df['noduleID'] == nodule_id]['malignancy'].iloc[0]
    if binary:
        return torch.tensor(1, device=device) if malignancy > 3 else torch.tensor(0, device=device)
<<<<<<< HEAD

    return torch.tensor(malignancy - 2, device=device) if malignancy > 3 else torch.tensor(malignancy - 1,
                                                                                           device=device)

=======
    
    return torch.tensor(malignancy-2, device=device) if malignancy > 3 else torch.tensor(malignancy-1, device=device)
>>>>>>> 2548d871

def get_subtype(lidc_df, nodule_id, device):
    subtype = lidc_df[lidc_df['noduleID'] == nodule_id]['subgroup'].iloc[0]

    if subtype == 'marked_benign':
        return torch.tensor(0, device=device)
    elif subtype == 'unmarked_benign':
        return torch.tensor(1, device=device)
    elif subtype == 'marked_malignant':
        return torch.tensor(2, device=device)
    else:
        return torch.tensor(3, device=device)


def get_data_split(train_test_df, nodule_id, device):
    return train_test_df[train_test_df['noduleID'] == nodule_id]['dataset'].iloc[0]


def augmentImage(image):
    '''
        Input:
        image: tensor of shape (3, H, W)

        Ouput:
        tuple of image and its augmented versions

    '''

    image_90 = torchvision.transforms.functional.rotate(image, 90)
    image_180 = torchvision.transforms.functional.rotate(image, 180)
    image_270 = torchvision.transforms.functional.rotate(image, 270)
    image_f = torch.flip(image, [0, 1])  # flip along x-axis

    return image, image_90, image_180, image_270, image_f

<<<<<<< HEAD

def getImages(image_folder='./LIDC(MaxSlices)_Nodules(fixed)',
              data_split_file='./data/LIDC_train_test_split_stratified.csv',
              lidc_subgroup_file='./data/LIDC_spic_subgrouped.csv',
              image_dim=71,
              split=True,
=======
def getImages(image_folder='./LIDC(MaxSlices)_Nodules_Subgrouped', 
              data_split_file = './data/LIDC_train_test_split_stratified.csv',
              lidc_subgroup_file='./data/LIDC_labels_cleaned.csv',
              image_dim = 71,
              sublabels=False,
              split = True,
>>>>>>> 2548d871
              binary=True,
              device='cpu'):
    '''
        Input:
        image_folder: directory of the image files

        Output:
        m1: list of the labels encountered (1,2,4,5)
        m2: list of binary labels encountered (benign, malignant)
        diff: list of any nodes with discrepency to CSV labels

    '''
    train_img = []
    train_label = []
    train_subclasses = []

    test_img = []
    test_label = []
    test_subclasses = []

    nodule_id = []

    lidc = pd.read_csv(lidc_subgroup_file)
    train_test = pd.read_csv(data_split_file)

    scalar = scaleImage(image_dim)

    for dir1 in os.listdir(image_folder):

        if dir1 == 'Malignancy_3':
            continue

        for file in os.listdir(os.path.join(image_folder, dir1)):

            temp_nodule_ID = int(file.split('.')[0])
            malignancy = get_malignancy(lidc, temp_nodule_ID, binary, device)

<<<<<<< HEAD
            split_type = get_data_split(train_test, temp_nodule_ID, device)

            image_raw = np.loadtxt(os.path.join(image_folder, dir1, file))
=======
            if sublabels:
                subtype = get_subtype(lidc, temp_nodule_ID, device)

            if split:
                split_type = get_data_split(train_test, temp_nodule_ID, device)
            
            
            image_raw = np.loadtxt(os.path.join(image_folder, dir1,file))
>>>>>>> 2548d871
            image_raw = torch.from_numpy(image_raw).to(device)
            image_normed = getNormed(image_raw).unsqueeze(dim=0)
            image = scalar(image_normed)

            if split and split_type == 'train':
                images = augmentImage(image)
                train_img.extend(images)
                train_label.extend([malignancy for _ in range(len(images))])
<<<<<<< HEAD
                train_subclasses.extend([subtype for _ in range(len(images))])
            else:
=======
                if sublabels:
                    train_subclasses.extend([subtype for _ in range(len(images))])
            else: 
>>>>>>> 2548d871
                test_img.append(image)
                test_label.append(malignancy)

                if sublabels:
                    test_subclasses.append(subtype)

<<<<<<< HEAD
    train_data = (train_img, train_label, train_subclasses)
    test_data = (test_img, test_label, test_subclasses)
=======
                nodule_id.append(temp_nodule_ID)

    if sublabels:
        train_data = (train_img, train_label, train_subclasses)
        test_data = (test_img, test_label, test_subclasses)
    else:
        train_data = (train_img, train_label)
        test_data = (test_img, test_label)
>>>>>>> 2548d871

    if split:
        return train_data, test_data
    else:
        return nodule_id, test_data


def getTrainValSplit(dataset, split_percent=0.8):
    train_size = int(split_percent * len(dataset))
    val_size = len(dataset) - train_size
    return torch.utils.data.random_split(dataset, (train_size, val_size))


def getSubtypedDataLoader(dataset, batch_size, num_classes=4):
    subtype_data = []

    # inefficient way to get data from dataset
    loader = InfiniteDataLoader(dataset, batch_size=len(dataset))

    X, y, c = next(loader)
    for subclass in range(num_classes):
        subclass_idx = subclass == c

        features = torch.unbind(X[subclass_idx])
        label = y[subclass_idx][0]

        subtype_data.append((features, label))

    return SubtypedDataLoader(subtype_data, batch_size, singular=True)<|MERGE_RESOLUTION|>--- conflicted
+++ resolved
@@ -6,8 +6,7 @@
 
 from dataloaders import SubtypedDataLoader, InfiniteDataLoader
 
-
-def getNormed(this_array, this_min=0, this_max=255, set_to_int=True):
+def getNormed(this_array, this_min = 0, this_max = 255, set_to_int = True):
     '''
         INPUTS:
         this_array: raw image from file
@@ -16,16 +15,16 @@
         normalized version of image
     '''
 
-    rat = (this_max - this_min) / (this_array.max() - this_array.min())
+    
+    rat = (this_max - this_min)/(this_array.max() - this_array.min())
     this_array = this_array * rat
     this_array -= this_array.min()
     this_array += this_min
     if set_to_int:
-        return this_array.to(dtype=torch.int) / this_max
+        return this_array.to(dtype= torch.int) / this_max
     return this_array / this_max
 
-
-def scaleImage(image_dim, upscale_amount=None, crop_change=None):
+def scaleImage(image_dim, upscale_amount = None, crop_change=None):
     '''
         INPUTS:
         upscale_amount: amount to upscale image by, if None, upscales
@@ -44,7 +43,7 @@
 
     crop_1_amount = image_dim
     crop_2_amount = image_dim - crop_change
-    crop_3_amount = image_dim - 2 * crop_change
+    crop_3_amount = image_dim - 2*crop_change
 
     upscale = torchvision.transforms.Resize(upscale_amount)
     crop_1 = torchvision.transforms.CenterCrop(crop_1_amount)
@@ -61,34 +60,28 @@
                           image, shape of (3, H, W)
 
         '''
-
+        
         img_ch1 = upscale(crop_1(image))
         img_ch2 = upscale(crop_2(image))
         img_ch3 = upscale(crop_3(image))
-        image = torch.cat([img_ch1, img_ch2, img_ch3])
+        image = torch.cat([img_ch1,img_ch2,img_ch3])
 
         return image
 
     return scalar
 
-
 def get_malignancy(lidc_df, nodule_id, binary, device):
-    malignancy = lidc_df[lidc_df['noduleID'] == nodule_id]['malignancy'].iloc[0]
+
+    malignancy = lidc_df[lidc_df['noduleID']==nodule_id]['malignancy'].iloc[0]
     if binary:
         return torch.tensor(1, device=device) if malignancy > 3 else torch.tensor(0, device=device)
-<<<<<<< HEAD
-
-    return torch.tensor(malignancy - 2, device=device) if malignancy > 3 else torch.tensor(malignancy - 1,
-                                                                                           device=device)
-
-=======
     
     return torch.tensor(malignancy-2, device=device) if malignancy > 3 else torch.tensor(malignancy-1, device=device)
->>>>>>> 2548d871
 
 def get_subtype(lidc_df, nodule_id, device):
-    subtype = lidc_df[lidc_df['noduleID'] == nodule_id]['subgroup'].iloc[0]
-
+
+    subtype = lidc_df[lidc_df['noduleID']==nodule_id]['subgroup'].iloc[0]
+    
     if subtype == 'marked_benign':
         return torch.tensor(0, device=device)
     elif subtype == 'unmarked_benign':
@@ -98,10 +91,9 @@
     else:
         return torch.tensor(3, device=device)
 
-
-def get_data_split(train_test_df, nodule_id, device):
-    return train_test_df[train_test_df['noduleID'] == nodule_id]['dataset'].iloc[0]
-
+def get_data_split(train_test_df, nodule_id, device):      
+
+    return train_test_df[train_test_df['noduleID'] ==nodule_id]['dataset'].iloc[0]
 
 def augmentImage(image):
     '''
@@ -116,25 +108,16 @@
     image_90 = torchvision.transforms.functional.rotate(image, 90)
     image_180 = torchvision.transforms.functional.rotate(image, 180)
     image_270 = torchvision.transforms.functional.rotate(image, 270)
-    image_f = torch.flip(image, [0, 1])  # flip along x-axis
+    image_f = torch.flip(image, [0,1]) #flip along x-axis
 
     return image, image_90, image_180, image_270, image_f
 
-<<<<<<< HEAD
-
-def getImages(image_folder='./LIDC(MaxSlices)_Nodules(fixed)',
-              data_split_file='./data/LIDC_train_test_split_stratified.csv',
-              lidc_subgroup_file='./data/LIDC_spic_subgrouped.csv',
-              image_dim=71,
-              split=True,
-=======
 def getImages(image_folder='./LIDC(MaxSlices)_Nodules_Subgrouped', 
               data_split_file = './data/LIDC_train_test_split_stratified.csv',
               lidc_subgroup_file='./data/LIDC_labels_cleaned.csv',
               image_dim = 71,
               sublabels=False,
               split = True,
->>>>>>> 2548d871
               binary=True,
               device='cpu'):
     '''
@@ -159,11 +142,11 @@
 
     lidc = pd.read_csv(lidc_subgroup_file)
     train_test = pd.read_csv(data_split_file)
-
+    
     scalar = scaleImage(image_dim)
 
     for dir1 in os.listdir(image_folder):
-
+  
         if dir1 == 'Malignancy_3':
             continue
 
@@ -172,11 +155,6 @@
             temp_nodule_ID = int(file.split('.')[0])
             malignancy = get_malignancy(lidc, temp_nodule_ID, binary, device)
 
-<<<<<<< HEAD
-            split_type = get_data_split(train_test, temp_nodule_ID, device)
-
-            image_raw = np.loadtxt(os.path.join(image_folder, dir1, file))
-=======
             if sublabels:
                 subtype = get_subtype(lidc, temp_nodule_ID, device)
 
@@ -185,7 +163,6 @@
             
             
             image_raw = np.loadtxt(os.path.join(image_folder, dir1,file))
->>>>>>> 2548d871
             image_raw = torch.from_numpy(image_raw).to(device)
             image_normed = getNormed(image_raw).unsqueeze(dim=0)
             image = scalar(image_normed)
@@ -194,24 +171,15 @@
                 images = augmentImage(image)
                 train_img.extend(images)
                 train_label.extend([malignancy for _ in range(len(images))])
-<<<<<<< HEAD
-                train_subclasses.extend([subtype for _ in range(len(images))])
-            else:
-=======
                 if sublabels:
                     train_subclasses.extend([subtype for _ in range(len(images))])
             else: 
->>>>>>> 2548d871
                 test_img.append(image)
                 test_label.append(malignancy)
 
                 if sublabels:
                     test_subclasses.append(subtype)
 
-<<<<<<< HEAD
-    train_data = (train_img, train_label, train_subclasses)
-    test_data = (test_img, test_label, test_subclasses)
-=======
                 nodule_id.append(temp_nodule_ID)
 
     if sublabels:
@@ -220,24 +188,24 @@
     else:
         train_data = (train_img, train_label)
         test_data = (test_img, test_label)
->>>>>>> 2548d871
+
 
     if split:
-        return train_data, test_data
+      return train_data, test_data  
     else:
-        return nodule_id, test_data
+      return nodule_id, test_data
 
 
 def getTrainValSplit(dataset, split_percent=0.8):
+
     train_size = int(split_percent * len(dataset))
     val_size = len(dataset) - train_size
-    return torch.utils.data.random_split(dataset, (train_size, val_size))
-
+    return torch.utils.data.random_split(dataset, (train_size,val_size))
 
 def getSubtypedDataLoader(dataset, batch_size, num_classes=4):
     subtype_data = []
 
-    # inefficient way to get data from dataset
+    #inefficient way to get data from dataset
     loader = InfiniteDataLoader(dataset, batch_size=len(dataset))
 
     X, y, c = next(loader)
@@ -249,4 +217,5 @@
 
         subtype_data.append((features, label))
 
+
     return SubtypedDataLoader(subtype_data, batch_size, singular=True)